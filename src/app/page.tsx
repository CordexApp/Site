<<<<<<< HEAD
import { SecondaryButton } from "@/ui/SecondaryButton";
=======
import NextLink from "next/link";
import { PrimaryButton } from "@/ui/PrimaryButton";
import { Grid } from "@/ui/Grid";
import { getAllServices } from "@/api/services";

export default async function Home() {
  // Fetch services
  const services = await getAllServices();
>>>>>>> 52c72725

  return (
    <div className="flex flex-col items-start justify-start min-h-[calc(100vh-80px)] px-4 md:px-32 py-8 bg-black text-white">
      <h1 className="text-3xl font-bold mb-2">
        monetize your service in minutes.
      </h1>
      <p className="text-gray-400 mb-4">build an api service. list it. earn.</p>
      <div className="flex gap-4 mb-8">
        <PrimaryButton href="/launch">launch a service</PrimaryButton>
      </div>

      <h2 className="text-xl font-semibold mt-6">available services</h2>
      <Grid services={services} />
    </div>
  );
}<|MERGE_RESOLUTION|>--- conflicted
+++ resolved
@@ -1,6 +1,4 @@
-<<<<<<< HEAD
-import { SecondaryButton } from "@/ui/SecondaryButton";
-=======
+
 import NextLink from "next/link";
 import { PrimaryButton } from "@/ui/PrimaryButton";
 import { Grid } from "@/ui/Grid";
@@ -9,7 +7,6 @@
 export default async function Home() {
   // Fetch services
   const services = await getAllServices();
->>>>>>> 52c72725
 
   return (
     <div className="flex flex-col items-start justify-start min-h-[calc(100vh-80px)] px-4 md:px-32 py-8 bg-black text-white">
